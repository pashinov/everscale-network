--- conflicted
+++ resolved
@@ -1,13 +1,8 @@
 use crate::proto::rldp::RaptorQFecType;
 
 pub struct RaptorQDecoder {
-<<<<<<< HEAD
-    engine: raptorq::Decoder,
+    engine: everscale_raptorq::Decoder,
     params: RaptorQFecType,
-=======
-    engine: everscale_raptorq::Decoder,
-    params: ton::fec::type_::RaptorQ,
->>>>>>> e0b52ac9
     seqno: u32,
 }
 
